<?php
namespace SturentsLib\Api\Requests;
use SturentsLib\Api\Models\SwaggerModel;

/**
 * Returns a list of all available facilities which can be
 * submitted as strings when creating/updating a property
 */
class GetFacilities extends SwaggerRequest
{
<<<<<<< HEAD
	public const URI = '/api//facilities';
=======
>>>>>>> 78604b79
	public const METHOD = 'GET';
	public const URI = '/api/facilities';

	/**
<<<<<<< HEAD
	 * @param SwaggerClient $client
	 * @return SwaggerModel
=======
	 * @return SwaggerModel|list<SwaggerModel>
>>>>>>> 78604b79
	 */
	public function sendWith(SwaggerClient $client)
	{
		return $client->make($this, [
			'200' => ''''
		]);
	}
}<|MERGE_RESOLUTION|>--- conflicted
+++ resolved
@@ -8,25 +8,16 @@
  */
 class GetFacilities extends SwaggerRequest
 {
-<<<<<<< HEAD
-	public const URI = '/api//facilities';
-=======
->>>>>>> 78604b79
 	public const METHOD = 'GET';
 	public const URI = '/api/facilities';
 
 	/**
-<<<<<<< HEAD
-	 * @param SwaggerClient $client
-	 * @return SwaggerModel
-=======
 	 * @return SwaggerModel|list<SwaggerModel>
->>>>>>> 78604b79
 	 */
 	public function sendWith(SwaggerClient $client)
 	{
 		return $client->make($this, [
-			'200' => ''''
+			'200' => ''
 		]);
 	}
 }