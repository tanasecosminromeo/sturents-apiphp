--- conflicted
+++ resolved
@@ -7,10 +7,6 @@
  */
 class DeleteRoom extends SwaggerRequest
 {
-<<<<<<< HEAD
-	public const URI = '/api//room/{property_id}/{room_id}';
-=======
->>>>>>> 78604b79
 	public const METHOD = 'DELETE';
 	public const URI = '/api/room';
 
@@ -31,11 +27,7 @@
 	 * @var string
 	 */
 	public $room_id;
-<<<<<<< HEAD
-	protected static $path_params = ['property_id', 'room_id'];
-=======
 	protected static array $path_params = ['property_id', 'room_id'];
->>>>>>> 78604b79
 
 
 	public function __construct($property_id, $room_id)
@@ -46,20 +38,15 @@
 
 
 	/**
-<<<<<<< HEAD
-	 * @param SwaggerClient $client
-	 * @return SwaggerModel
-=======
 	 * @return \SturentsLib\Api\Models\AuthError|\SturentsLib\Api\Models\Error|list<\SturentsLib\Api\Models\AuthError>|list<\SturentsLib\Api\Models\Error>
->>>>>>> 78604b79
 	 */
 	public function sendWith(SwaggerClient $client)
 	{
 		return $client->make($this, [
-			'204' => '''',
-			'401' => '\SturentsLib\Api\Models\AuthError::class',
-			'404' => '\SturentsLib\Api\Models\Error::class',
-			'default' => '\SturentsLib\Api\Models\Error::class'
+			'204' => '',
+			'401' => \SturentsLib\Api\Models\AuthError::class,
+			'404' => \SturentsLib\Api\Models\Error::class,
+			'default' => \SturentsLib\Api\Models\Error::class
 		]);
 	}
 }