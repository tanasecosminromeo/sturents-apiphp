<?php
namespace SturentsLib\Api\Requests;

/**
 * Returns properties for the authenticated property manager
 */
class GetProperties extends SwaggerRequest
{
	const URI = '/api/properties';
	const METHOD = 'GET';

	/**
<<<<<<< HEAD
	 * Where there are multiple pages of results, which one to return
	 *
	 *
	 * @var int
=======
	 * When there are multiple pages of results, which one to return
	 * If the page number is not provided then the first page will be
	 * returned. If the page number is too high no results (404) will
	 * be returned
	 *
	 *
	 * @var integer
>>>>>>> 46eea030
	 */
	public $page;

	protected static $query_params = ['page'];


<<<<<<< HEAD
	public function __construct($page = null)
=======
	public function __construct($page)
>>>>>>> 46eea030
	{
		$this->page = $page;
	}


<<<<<<< HEAD
		/**
=======
	/**
>>>>>>> 46eea030
	 * @param SwaggerClient $client
	 * @return string[]
	 */
	public function sendWith(SwaggerClient $client)
	{
		return $client->make($this, [
			'200' => '\\SturentsLib\\Api\\Models\\ListProperties',
			'400' => '\\SturentsLib\\Api\\Models\\Error',
			'401' => '\\SturentsLib\\Api\\Models\\AuthError',
			'404' => '\\SturentsLib\\Api\\Models\\GetError',
			'default' => '\\SturentsLib\\Api\\Models\\Error'
		]);
	}
}<|MERGE_RESOLUTION|>--- conflicted
+++ resolved
@@ -10,12 +10,6 @@
 	const METHOD = 'GET';
 
 	/**
-<<<<<<< HEAD
-	 * Where there are multiple pages of results, which one to return
-	 *
-	 *
-	 * @var int
-=======
 	 * When there are multiple pages of results, which one to return
 	 * If the page number is not provided then the first page will be
 	 * returned. If the page number is too high no results (404) will
@@ -23,28 +17,19 @@
 	 *
 	 *
 	 * @var integer
->>>>>>> 46eea030
 	 */
 	public $page;
 
 	protected static $query_params = ['page'];
 
 
-<<<<<<< HEAD
 	public function __construct($page = null)
-=======
-	public function __construct($page)
->>>>>>> 46eea030
 	{
 		$this->page = $page;
 	}
 
 
-<<<<<<< HEAD
-		/**
-=======
 	/**
->>>>>>> 46eea030
 	 * @param SwaggerClient $client
 	 * @return string[]
 	 */
