--- conflicted
+++ resolved
@@ -10,796 +10,17 @@
 
 	public const METHOD = '';
 	public const URI = '';
-<<<<<<< HEAD
-	public const RESPONSE_CLASS = '';
-
-	protected $body;
-
-	protected static $path_params = [];
-	protected static $query_params = [];
-
-	protected $headers = [];
-	/**
-	 * @var UriInterface
-	 */
-	private $uri;
-
-	public $response_is_array = false;
-
-	/**
-	 * Retrieves the HTTP protocol version as a string.
-	 *
-	 * The string MUST contain only the HTTP version number (e.g., "1.1", "1.0").
-	 *
-	 * @return string HTTP protocol version.
-	 */
-	public function getProtocolVersion(){
-		return 1.1;
-	}
-
-	/**
-	 * Return an instance with the specified HTTP protocol version.
-	 *
-	 * The version string MUST contain only the HTTP version number (e.g.,
-	 * "1.1", "1.0").
-	 *
-	 * This method MUST be implemented in such a way as to retain the
-	 * immutability of the message, and MUST return an instance that has the
-	 * new protocol version.
-	 *
-	 * @param string $version HTTP protocol version
-	 * @return static
-	 */
-	public function withProtocolVersion($version){
-		return clone $this;
-	}
-
-	/**
-	 * Retrieves all message header values.
-	 *
-	 * The keys represent the header name as it will be sent over the wire, and
-	 * each value is an array of strings associated with the header.
-	 *
-	 *     // Represent the headers as a string
-	 *     foreach ($message->getHeaders() as $name => $values) {
-	 *         echo $name . ": " . implode(", ", $values);
-	 *     }
-	 *
-	 *     // Emit headers iteratively:
-	 *     foreach ($message->getHeaders() as $name => $values) {
-	 *         foreach ($values as $value) {
-	 *             header(sprintf('%s: %s', $name, $value), false);
-	 *         }
-	 *     }
-	 *
-	 * While header names are not case-sensitive, getHeaders() will preserve the
-	 * exact case in which headers were originally specified.
-	 *
-	 * @return string[][] Returns an associative array of the message's headers. Each
-	 *     key MUST be a header name, and each value MUST be an array of strings
-	 *     for that header.
-	 */
-	public function getHeaders(){
-		return $this->headers;
-	}
-
-	/**
-	 * Checks if a header exists by the given case-insensitive name.
-	 *
-	 * @param string $name Case-insensitive header field name.
-	 * @return bool Returns true if any header names match the given header
-	 *     name using a case-insensitive string comparison. Returns false if
-	 *     no matching header name is found in the message.
-	 */
-	public function hasHeader($name){
-		return isset($this->headers[$name]);
-	}
-
-	/**
-	 * Retrieves a message header value by the given case-insensitive name.
-	 *
-	 * This method returns an array of all the header values of the given
-	 * case-insensitive header name.
-	 *
-	 * If the header does not appear in the message, this method MUST return an
-	 * empty array.
-	 *
-	 * @param string $name Case-insensitive header field name.
-	 * @return string[] An array of string values as provided for the given
-	 *    header. If the header does not appear in the message, this method MUST
-	 *    return an empty array.
-	 */
-	public function getHeader($name){
-		return $this->headers[$name] ?: [];
-	}
-
-	/**
-	 * Retrieves a comma-separated string of the values for a single header.
-	 *
-	 * This method returns all of the header values of the given
-	 * case-insensitive header name as a string concatenated together using
-	 * a comma.
-	 *
-	 * NOTE: Not all header values may be appropriately represented using
-	 * comma concatenation. For such headers, use getHeader() instead
-	 * and supply your own delimiter when concatenating.
-	 *
-	 * If the header does not appear in the message, this method MUST return
-	 * an empty string.
-	 *
-	 * @param string $name Case-insensitive header field name.
-	 * @return string A string of values as provided for the given header
-	 *    concatenated together using a comma. If the header does not appear in
-	 *    the message, this method MUST return an empty string.
-	 */
-	public function getHeaderLine($name){
-		return implode(',', $this->headers[$name] ?: []);
-	}
-
-	/**
-	 * Return an instance with the provided value replacing the specified header.
-	 *
-	 * While header names are case-insensitive, the casing of the header will
-	 * be preserved by this function, and returned from getHeaders().
-	 *
-	 * This method MUST be implemented in such a way as to retain the
-	 * immutability of the message, and MUST return an instance that has the
-	 * new and/or updated header and value.
-	 *
-	 * @param string $name Case-insensitive header field name.
-	 * @param string|string[] $value Header value(s).
-	 * @return static
-	 * @throws \InvalidArgumentException for invalid header names or values.
-	 */
-	public function withHeader($name, $value){
-		$cloned = clone $this;
-		$cloned->setHeader($name, $value);
-
-		return $cloned;
-	}
-
-	private function setHeader($name, $value){
-		if (!is_array($value)){
-			$value = [$value];
-		}
-=======
 	public const RESPONSE_CLASS = null;
->>>>>>> 78604b79
 
 	protected ?string $body = null;
 
-<<<<<<< HEAD
-	/**
-	 * Return an instance with the specified header appended with the given value.
-	 *
-	 * Existing values for the specified header will be maintained. The new
-	 * value(s) will be appended to the existing list. If the header did not
-	 * exist previously, it will be added.
-	 *
-	 * This method MUST be implemented in such a way as to retain the
-	 * immutability of the message, and MUST return an instance that has the
-	 * new header and/or value.
-	 *
-	 * @param string $name Case-insensitive header field name to add.
-	 * @param string|string[] $value Header value(s).
-	 * @return static
-	 * @throws \InvalidArgumentException for invalid header names or values.
-	 */
-	public function withAddedHeader($name, $value){
-		$cloned = clone $this;
-		$cloned->addHeader($name, $value);
-=======
 	protected static array $path_params = [];
 	protected static array $query_params = [];
->>>>>>> 78604b79
 
 	protected array $headers = [];
 
 	public bool $response_is_array = false;
 
-<<<<<<< HEAD
-	/**
-	 * Return an instance without the specified header.
-	 *
-	 * Header resolution MUST be done without case-sensitivity.
-	 *
-	 * This method MUST be implemented in such a way as to retain the
-	 * immutability of the message, and MUST return an instance that removes
-	 * the named header.
-	 *
-	 * @param string $name Case-insensitive header field name to remove.
-	 * @return static
-	 */
-	public function withoutHeader($name){
-		return clone $this;
-	}
-
-	/**
-	 * Gets the body of the message.
-	 *
-	 * @return StreamInterface Returns the body as a stream.
-	 */
-	public function getBody(){
-		return $this->body;
-	}
-
-	/**
-	 * Return an instance with the specified message body.
-	 *
-	 * The body MUST be a StreamInterface object.
-	 *
-	 * This method MUST be implemented in such a way as to retain the
-	 * immutability of the message, and MUST return a new instance that has the
-	 * new body stream.
-	 *
-	 * @param StreamInterface $body Body.
-	 * @return static
-	 * @throws \InvalidArgumentException When the body is not valid.
-	 */
-	public function withBody(StreamInterface $body){
-		return clone $this;
-	}
-
-	/**
-	 * Retrieves the message's request target.
-	 *
-	 * Retrieves the message's request-target either as it will appear (for
-	 * clients), as it appeared at request (for servers), or as it was
-	 * specified for the instance (see withRequestTarget()).
-	 *
-	 * In most cases, this will be the origin-form of the composed URI,
-	 * unless a value was provided to the concrete implementation (see
-	 * withRequestTarget() below).
-	 *
-	 * If no URI is available, and no request-target has been specifically
-	 * provided, this method MUST return the string "/".
-	 *
-	 * @return string
-	 */
-	public function getRequestTarget(){
-		return (string)$this->getUri();
-	}
-
-	/**
-	 * Return an instance with the specific request-target.
-	 *
-	 * If the request needs a non-origin-form request-target — e.g., for
-	 * specifying an absolute-form, authority-form, or asterisk-form —
-	 * this method may be used to create an instance with the specified
-	 * request-target, verbatim.
-	 *
-	 * This method MUST be implemented in such a way as to retain the
-	 * immutability of the message, and MUST return an instance that has the
-	 * changed request target.
-	 *
-	 * @link http://tools.ietf.org/html/rfc7230#section-5.3 (for the various
-	 *     request-target forms allowed in request messages)
-	 * @param mixed $requestTarget
-	 * @return static
-	 */
-	public function withRequestTarget($requestTarget){
-		return clone $this;
-	}
-
-	/**
-	 * Retrieves the HTTP method of the request.
-	 *
-	 * @return string Returns the request method.
-	 */
-	public function getMethod(){
-		return static::METHOD;
-	}
-
-	/**
-	 * Return an instance with the provided HTTP method.
-	 *
-	 * While HTTP method names are typically all uppercase characters, HTTP
-	 * method names are case-sensitive and thus implementations SHOULD NOT
-	 * modify the given string.
-	 *
-	 * This method MUST be implemented in such a way as to retain the
-	 * immutability of the message, and MUST return an instance that has the
-	 * changed request method.
-	 *
-	 * @param string $method Case-sensitive method.
-	 * @return static
-	 * @throws \InvalidArgumentException for invalid HTTP methods.
-	 */
-	public function withMethod($method){
-		return clone $this;
-	}
-
-	/**
-	 * Retrieves the URI instance.
-	 *
-	 * This method MUST return a UriInterface instance.
-	 *
-	 * @link http://tools.ietf.org/html/rfc3986#section-4.3
-	 * @return UriInterface Returns a UriInterface instance
-	 *     representing the URI of the request.
-	 */
-	public function getUri(){
-		if (is_null($this->uri)){
-			$this->uri = $this->makeUri();
-		}
-
-		return $this->uri;
-	}
-
-	/**
-	 * Returns an instance with the provided URI.
-	 *
-	 * This method MUST update the Host header of the returned request by
-	 * default if the URI contains a host component. If the URI does not
-	 * contain a host component, any pre-existing Host header MUST be carried
-	 * over to the returned request.
-	 *
-	 * You can opt-in to preserving the original state of the Host header by
-	 * setting `$preserveHost` to `true`. When `$preserveHost` is set to
-	 * `true`, this method interacts with the Host header in the following ways:
-	 *
-	 * - If the Host header is missing or empty, and the new URI contains
-	 *   a host component, this method MUST update the Host header in the returned
-	 *   request.
-	 * - If the Host header is missing or empty, and the new URI does not contain a
-	 *   host component, this method MUST NOT update the Host header in the returned
-	 *   request.
-	 * - If a Host header is present and non-empty, this method MUST NOT update
-	 *   the Host header in the returned request.
-	 *
-	 * This method MUST be implemented in such a way as to retain the
-	 * immutability of the message, and MUST return an instance that has the
-	 * new UriInterface instance.
-	 *
-	 * @link http://tools.ietf.org/html/rfc3986#section-4.3
-	 * @param UriInterface $uri New request URI to use.
-	 * @param bool $preserveHost Preserve the original state of the Host header.
-	 * @return static
-	 */
-	public function withUri(UriInterface $uri, $preserveHost = false){
-		$request = clone $this;
-		$request->setUri($uri);
-
-		return $request;
-	}
-
-	private function setUri(UriInterface $uri): void{
-		$this->uri = $uri;
-	}
-
-	/**
-	 * @return UriInterface
-	 */
-	private function makeUri() :UriInterface{
-		$uri = static::URI;
-		$query = [];
-		foreach (static::$path_params as $param_name){
-			$path_param_pattern = "{{$param_name}}";
-			if(strpos($uri, $path_param_pattern)) {
-				$uri = str_replace($path_param_pattern, $this->{$param_name}, $uri);
-			}
-			else {
-				$query[] = $this->{$param_name};
-			}
-		}
-		if (!empty($query)){
-			/** @noinspection PhpUnusedLocalVariableInspection */
-			$uri .= '/'.implode('/', $query);
-		}
-
-		if (!empty(static::$query_params)){
-			$query_params = [];
-			foreach (static::$query_params as $param){
-				if (!empty($this->{$param})){
-					$query_params[$param] = $this->{$param};
-				}
-			}
-			if (!empty($query_params)){
-				$uri .= '?'.http_build_query($query_params);
-			}
-		}
-
-		return new class($uri) implements UriInterface {
-			private $uri;
-			private $scheme;
-
-			public function __construct($uri){
-				$this->uri = $this->handleScheme($uri);
-			}
-
-			/**
-			 * Retrieve the scheme component of the URI.
-			 *
-			 * If no scheme is present, this method MUST return an empty string.
-			 *
-			 * The value returned MUST be normalized to lowercase, per RFC 3986
-			 * Section 3.1.
-			 *
-			 * The trailing ":" character is not part of the scheme and MUST NOT be
-			 * added.
-			 *
-			 * @see https://tools.ietf.org/html/rfc3986#section-3.1
-			 * @return string The URI scheme.
-			 */
-			public function getScheme(){
-				return $this->scheme;
-			}
-
-			/**
-			 * Retrieve the authority component of the URI.
-			 *
-			 * If no authority information is present, this method MUST return an empty
-			 * string.
-			 *
-			 * The authority syntax of the URI is:
-			 *
-			 * <pre>
-			 * [user-info@]host[:port]
-			 * </pre>
-			 *
-			 * If the port component is not set or is the standard port for the current
-			 * scheme, it SHOULD NOT be included.
-			 *
-			 * @see https://tools.ietf.org/html/rfc3986#section-3.2
-			 * @return string The URI authority, in "[user-info@]host[:port]" format.
-			 */
-			public function getAuthority(){
-				return '';
-			}
-
-			/**
-			 * Retrieve the user information component of the URI.
-			 *
-			 * If no user information is present, this method MUST return an empty
-			 * string.
-			 *
-			 * If a user is present in the URI, this will return that value;
-			 * additionally, if the password is also present, it will be appended to the
-			 * user value, with a colon (":") separating the values.
-			 *
-			 * The trailing "@" character is not part of the user information and MUST
-			 * NOT be added.
-			 *
-			 * @return string The URI user information, in "username[:password]" format.
-			 */
-			public function getUserInfo(){
-				return '';
-			}
-
-			/**
-			 * Retrieve the host component of the URI.
-			 *
-			 * If no host is present, this method MUST return an empty string.
-			 *
-			 * The value returned MUST be normalized to lowercase, per RFC 3986
-			 * Section 3.2.2.
-			 *
-			 * @see http://tools.ietf.org/html/rfc3986#section-3.2.2
-			 * @return string The URI host.
-			 */
-			public function getHost(){
-				return explode('/', $this->uri)[0];
-			}
-
-			/**
-			 * Retrieve the port component of the URI.
-			 *
-			 * If a port is present, and it is non-standard for the current scheme,
-			 * this method MUST return it as an integer. If the port is the standard port
-			 * used with the current scheme, this method SHOULD return null.
-			 *
-			 * If no port is present, and no scheme is present, this method MUST return
-			 * a null value.
-			 *
-			 * If no port is present, but a scheme is present, this method MAY return
-			 * the standard port for that scheme, but SHOULD return null.
-			 *
-			 * @return null|int The URI port.
-			 */
-			public function getPort(){
-				return null;
-			}
-
-			/**
-			 * Retrieve the path component of the URI.
-			 *
-			 * The path can either be empty or absolute (starting with a slash) or
-			 * rootless (not starting with a slash). Implementations MUST support all
-			 * three syntaxes.
-			 *
-			 * Normally, the empty path "" and absolute path "/" are considered equal as
-			 * defined in RFC 7230 Section 2.7.3. But this method MUST NOT automatically
-			 * do this normalization because in contexts with a trimmed base path, e.g.
-			 * the front controller, this difference becomes significant. It's the task
-			 * of the user to handle both "" and "/".
-			 *
-			 * The value returned MUST be percent-encoded, but MUST NOT double-encode
-			 * any characters. To determine what characters to encode, please refer to
-			 * RFC 3986, Sections 2 and 3.3.
-			 *
-			 * As an example, if the value should include a slash ("/") not intended as
-			 * delimiter between path segments, that value MUST be passed in encoded
-			 * form (e.g., "%2F") to the instance.
-			 *
-			 * @see https://tools.ietf.org/html/rfc3986#section-2
-			 * @see https://tools.ietf.org/html/rfc3986#section-3.3
-			 * @return string The URI path.
-			 */
-			public function getPath(){
-				$no_host = $this->uriNoHost();
-
-				return explode('?', $no_host)[0];
-			}
-
-			private function uriNoHost(){
-				$split = explode('/', $this->uri);
-				unset($split[0]);
-
-				return implode('/', $split);
-			}
-
-			/**
-			 * Retrieve the query string of the URI.
-			 *
-			 * If no query string is present, this method MUST return an empty string.
-			 *
-			 * The leading "?" character is not part of the query and MUST NOT be
-			 * added.
-			 *
-			 * The value returned MUST be percent-encoded, but MUST NOT double-encode
-			 * any characters. To determine what characters to encode, please refer to
-			 * RFC 3986, Sections 2 and 3.4.
-			 *
-			 * As an example, if a value in a key/value pair of the query string should
-			 * include an ampersand ("&") not intended as a delimiter between values,
-			 * that value MUST be passed in encoded form (e.g., "%26") to the instance.
-			 *
-			 * @see https://tools.ietf.org/html/rfc3986#section-2
-			 * @see https://tools.ietf.org/html/rfc3986#section-3.4
-			 * @return string The URI query string.
-			 */
-			public function getQuery(){
-				$no_host = $this->uriNoHost();
-
-				return explode('?', $no_host)[1] ?? '';
-			}
-
-			/**
-			 * Retrieve the fragment component of the URI.
-			 *
-			 * If no fragment is present, this method MUST return an empty string.
-			 *
-			 * The leading "#" character is not part of the fragment and MUST NOT be
-			 * added.
-			 *
-			 * The value returned MUST be percent-encoded, but MUST NOT double-encode
-			 * any characters. To determine what characters to encode, please refer to
-			 * RFC 3986, Sections 2 and 3.5.
-			 *
-			 * @see https://tools.ietf.org/html/rfc3986#section-2
-			 * @see https://tools.ietf.org/html/rfc3986#section-3.5
-			 * @return string The URI fragment.
-			 */
-			public function getFragment(){
-				return '';
-			}
-
-			/**
-			 * Return an instance with the specified scheme.
-			 *
-			 * This method MUST retain the state of the current instance, and return
-			 * an instance that contains the specified scheme.
-			 *
-			 * Implementations MUST support the schemes "http" and "https" case
-			 * insensitively, and MAY accommodate other schemes if required.
-			 *
-			 * An empty scheme is equivalent to removing the scheme.
-			 *
-			 * @param string $scheme The scheme to use with the new instance.
-			 * @return static A new instance with the specified scheme.
-			 * @throws \InvalidArgumentException for invalid or unsupported schemes.
-			 */
-			public function withScheme($scheme){
-				return clone $this;
-			}
-
-			/**
-			 * Return an instance with the specified user information.
-			 *
-			 * This method MUST retain the state of the current instance, and return
-			 * an instance that contains the specified user information.
-			 *
-			 * Password is optional, but the user information MUST include the
-			 * user; an empty string for the user is equivalent to removing user
-			 * information.
-			 *
-			 * @param string $user The user name to use for authority.
-			 * @param null|string $password The password associated with $user.
-			 * @return static A new instance with the specified user information.
-			 */
-			public function withUserInfo($user, $password = null){
-				return clone $this;
-			}
-
-			/**
-			 * Return an instance with the specified host.
-			 *
-			 * This method MUST retain the state of the current instance, and return
-			 * an instance that contains the specified host.
-			 *
-			 * An empty host value is equivalent to removing the host.
-			 *
-			 * @param string $host The hostname to use with the new instance.
-			 * @return static A new instance with the specified host.
-			 * @throws \InvalidArgumentException for invalid hostnames.
-			 */
-			public function withHost($host){
-				$clone = clone $this;
-				$clone->setHost($host);
-
-				return $clone;
-			}
-
-			/**
-			 * @param string $host
-			 */
-			private function setHost($host){
-				$host = $this->handleScheme($host);
-				$current_host = $this->getHost();
-
-				if (!empty($current_host)){
-					$this->uri = str_replace($current_host, $host, $this->uri);
-				}
-				else {
-					$this->uri = $host.$this->uri;
-				}
-			}
-
-			/**
-			 * Return an instance with the specified port.
-			 *
-			 * This method MUST retain the state of the current instance, and return
-			 * an instance that contains the specified port.
-			 *
-			 * Implementations MUST raise an exception for ports outside the
-			 * established TCP and UDP port ranges.
-			 *
-			 * A null value provided for the port is equivalent to removing the port
-			 * information.
-			 *
-			 * @param null|int $port The port to use with the new instance; a null value
-			 *     removes the port information.
-			 * @return static A new instance with the specified port.
-			 * @throws \InvalidArgumentException for invalid ports.
-			 */
-			public function withPort($port){
-				return clone $this;
-			}
-
-			/**
-			 * Return an instance with the specified path.
-			 *
-			 * This method MUST retain the state of the current instance, and return
-			 * an instance that contains the specified path.
-			 *
-			 * The path can either be empty or absolute (starting with a slash) or
-			 * rootless (not starting with a slash). Implementations MUST support all
-			 * three syntaxes.
-			 *
-			 * If the path is intended to be domain-relative rather than path relative then
-			 * it must begin with a slash ("/"). Paths not starting with a slash ("/")
-			 * are assumed to be relative to some base path known to the application or
-			 * consumer.
-			 *
-			 * Users can provide both encoded and decoded path characters.
-			 * Implementations ensure the correct encoding as outlined in getPath().
-			 *
-			 * @param string $path The path to use with the new instance.
-			 * @return static A new instance with the specified path.
-			 * @throws \InvalidArgumentException for invalid paths.
-			 */
-			public function withPath($path){
-				return clone $this;
-			}
-
-			/**
-			 * Return an instance with the specified query string.
-			 *
-			 * This method MUST retain the state of the current instance, and return
-			 * an instance that contains the specified query string.
-			 *
-			 * Users can provide both encoded and decoded query characters.
-			 * Implementations ensure the correct encoding as outlined in getQuery().
-			 *
-			 * An empty query string value is equivalent to removing the query string.
-			 *
-			 * @param string $query The query string to use with the new instance.
-			 * @return static A new instance with the specified query string.
-			 * @throws \InvalidArgumentException for invalid query strings.
-			 */
-			public function withQuery($query){
-				$uri = clone $this;
-				$uri->setQuery($query);
-
-				return $uri;
-			}
-
-			/**
-			 * @param $query
-			 */
-			private function setQuery($query){
-				$current_query = $this->getQuery();
-				if (!empty($current_query)){
-					$this->uri = str_replace($current_query, $query, $this->uri);
-				}
-				else {
-					$this->uri .= '?'.$query;
-				}
-			}
-
-			/**
-			 * Return an instance with the specified URI fragment.
-			 *
-			 * This method MUST retain the state of the current instance, and return
-			 * an instance that contains the specified URI fragment.
-			 *
-			 * Users can provide both encoded and decoded fragment characters.
-			 * Implementations ensure the correct encoding as outlined in getFragment().
-			 *
-			 * An empty fragment value is equivalent to removing the fragment.
-			 *
-			 * @param string $fragment The fragment to use with the new instance.
-			 * @return static A new instance with the specified fragment.
-			 */
-			public function withFragment($fragment){
-				return clone $this;
-			}
-
-			/**
-			 * Return the string representation as a URI reference.
-			 *
-			 * Depending on which components of the URI are present, the resulting
-			 * string is either a full URI or relative reference according to RFC 3986,
-			 * Section 4.1. The method concatenates the various components of the URI,
-			 * using the appropriate delimiters:
-			 *
-			 * - If a scheme is present, it MUST be suffixed by ":".
-			 * - If an authority is present, it MUST be prefixed by "//".
-			 * - The path can be concatenated without delimiters. But there are two
-			 *   cases where the path has to be adjusted to make the URI reference
-			 *   valid as PHP does not allow to throw an exception in __toString():
-			 *     - If the path is rootless and an authority is present, the path MUST
-			 *       be prefixed by "/".
-			 *     - If the path is starting with more than one "/" and no authority is
-			 *       present, the starting slashes MUST be reduced to one.
-			 * - If a query is present, it MUST be prefixed by "?".
-			 * - If a fragment is present, it MUST be prefixed by "#".
-			 *
-			 * @see http://tools.ietf.org/html/rfc3986#section-4.1
-			 * @return string
-			 */
-			public function __toString(){
-				return $this->getScheme().'://'.$this->uri;
-			}
-
-			/**
-			 * @param string $uri
-			 * @return string
-			 */
-			protected function handleScheme($uri){
-				$scheme = strpos($uri, 'http://')===0 ? 'http' : 'https';
-				$this->scheme = $scheme;
-
-				return str_replace(['https://', 'http://'], '', $uri);
-			}
-		};
-	}
-
-	/**
-	 * @return string
-	 */
-	public function getResponseClass(): string{
-=======
 	final public function getMethod(): string{
 		return static::METHOD;
 	}
@@ -813,7 +34,6 @@
 	}
 
 	final public function getResponseClass(): ?string{
->>>>>>> 78604b79
 		return static::RESPONSE_CLASS;
 	}
 
