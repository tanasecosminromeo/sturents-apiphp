--- conflicted
+++ resolved
@@ -7,10 +7,6 @@
  */
 class PatchRoom extends SwaggerRequest
 {
-<<<<<<< HEAD
-	public const URI = '/api//room/{property_id}/{room_id}';
-=======
->>>>>>> 78604b79
 	public const METHOD = 'PATCH';
 	public const URI = '/api/room';
 
@@ -31,11 +27,7 @@
 	 * @var string
 	 */
 	public $room_id;
-<<<<<<< HEAD
-	protected static $path_params = ['property_id', 'room_id'];
-=======
 	protected static array $path_params = ['property_id', 'room_id'];
->>>>>>> 78604b79
 
 
 	/**
@@ -55,21 +47,16 @@
 
 
 	/**
-<<<<<<< HEAD
-	 * @param SwaggerClient $client
-	 * @return SwaggerModel
-=======
 	 * @return \SturentsLib\Api\Models\RoomSaved|\SturentsLib\Api\Models\SendDataError|\SturentsLib\Api\Models\AuthError|\SturentsLib\Api\Models\Error|list<\SturentsLib\Api\Models\RoomSaved>|list<\SturentsLib\Api\Models\SendDataError>|list<\SturentsLib\Api\Models\AuthError>|list<\SturentsLib\Api\Models\Error>
->>>>>>> 78604b79
 	 */
 	public function sendWith(SwaggerClient $client)
 	{
 		return $client->make($this, [
-			'200' => '\SturentsLib\Api\Models\RoomSaved::class',
-			'400' => '\SturentsLib\Api\Models\SendDataError::class',
-			'401' => '\SturentsLib\Api\Models\AuthError::class',
-			'404' => '\SturentsLib\Api\Models\Error::class',
-			'default' => '\SturentsLib\Api\Models\Error::class'
+			'200' => \SturentsLib\Api\Models\RoomSaved::class,
+			'400' => \SturentsLib\Api\Models\SendDataError::class,
+			'401' => \SturentsLib\Api\Models\AuthError::class,
+			'404' => \SturentsLib\Api\Models\Error::class,
+			'default' => \SturentsLib\Api\Models\Error::class
 		]);
 	}
 }