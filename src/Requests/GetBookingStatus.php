--- conflicted
+++ resolved
@@ -7,10 +7,6 @@
  */
 class GetBookingStatus extends SwaggerRequest
 {
-<<<<<<< HEAD
-	public const URI = '/api//booking-status';
-=======
->>>>>>> 78604b79
 	public const METHOD = 'GET';
 	public const URI = '/api/booking-status';
 
@@ -20,11 +16,7 @@
 	 * @var null
 	 */
 	public $booking_id;
-<<<<<<< HEAD
-	protected static $query_params = ['booking_id'];
-=======
 	protected static array $query_params = ['booking_id'];
->>>>>>> 78604b79
 
 
 	public function __construct($booking_id)
