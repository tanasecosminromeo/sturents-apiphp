--- conflicted
+++ resolved
@@ -7,10 +7,6 @@
  */
 class PutProperty extends SwaggerRequest
 {
-<<<<<<< HEAD
-	public const URI = '/api//property';
-=======
->>>>>>> 78604b79
 	public const METHOD = 'PUT';
 	public const URI = '/api/property';
 
@@ -24,20 +20,15 @@
 
 
 	/**
-<<<<<<< HEAD
-	 * @param SwaggerClient $client
-	 * @return SwaggerModel
-=======
 	 * @return \SturentsLib\Api\Models\PropertySaved|\SturentsLib\Api\Models\SendDataError|\SturentsLib\Api\Models\AuthError|\SturentsLib\Api\Models\Error|list<\SturentsLib\Api\Models\PropertySaved>|list<\SturentsLib\Api\Models\SendDataError>|list<\SturentsLib\Api\Models\AuthError>|list<\SturentsLib\Api\Models\Error>
->>>>>>> 78604b79
 	 */
 	public function sendWith(SwaggerClient $client)
 	{
 		return $client->make($this, [
-			'200' => '\SturentsLib\Api\Models\PropertySaved::class',
-			'400' => '\SturentsLib\Api\Models\SendDataError::class',
-			'401' => '\SturentsLib\Api\Models\AuthError::class',
-			'default' => '\SturentsLib\Api\Models\Error::class'
+			'200' => \SturentsLib\Api\Models\PropertySaved::class,
+			'400' => \SturentsLib\Api\Models\SendDataError::class,
+			'401' => \SturentsLib\Api\Models\AuthError::class,
+			'default' => \SturentsLib\Api\Models\Error::class
 		]);
 	}
 }