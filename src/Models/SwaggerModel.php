<?php
namespace SturentsLib\Api\Models;

use DateTimeInterface;
use JsonSerializable;

class SwaggerModel implements JsonSerializable {
	public const DATE_FORMAT = 'Y-m-d H:i:s';

	private bool $_is_error = false;

	/**
	 * @return array
	 */
	public function toArray(): array{
		$this->preOutput();

		$data = [];
		foreach (get_object_vars($this) as $key => $val){
			if (strpos($key, '_')===0){
				continue;
			}

			$data[$key] = $val;
		}

		$data = $this->toArrayData($data);

		return $data;
	}

	/**
	 * Allows changing the data format before serializing
	 */
	protected function preOutput(): void{
	}

	/**
	 * @return array
	 */
<<<<<<< HEAD
=======
	#[\ReturnTypeWillChange]
>>>>>>> 78604b79
	public function jsonSerialize(){
		return $this->toArray();
	}

	/**
	 * @param array $data
	 *
	 * @return array
	 */
	private function toArrayData(array $data): array{
		foreach ($data as &$val){

			if (is_object($val)){
				if ($val instanceof self){
					$val = $val->toArray();
				}
				elseif ($val instanceof DateTimeInterface) {
					$val = $val->format(self::DATE_FORMAT);
				}
				else {
					$val = (array) $val;
				}
			}

			if (is_array($val)){
				$val = $this->toArrayData($val);
			}
		}

		return $data;
	}

	/**
	 * @return bool
	 */
	public function isError(): bool{
		return $this->_is_error;
	}

	public function asError(): void{
		$this->_is_error = true;
	}
}<|MERGE_RESOLUTION|>--- conflicted
+++ resolved
@@ -9,9 +9,6 @@
 
 	private bool $_is_error = false;
 
-	/**
-	 * @return array
-	 */
 	public function toArray(): array{
 		$this->preOutput();
 
@@ -24,9 +21,7 @@
 			$data[$key] = $val;
 		}
 
-		$data = $this->toArrayData($data);
-
-		return $data;
+		return $this->toArrayData($data);
 	}
 
 	/**
@@ -38,19 +33,11 @@
 	/**
 	 * @return array
 	 */
-<<<<<<< HEAD
-=======
 	#[\ReturnTypeWillChange]
->>>>>>> 78604b79
 	public function jsonSerialize(){
 		return $this->toArray();
 	}
 
-	/**
-	 * @param array $data
-	 *
-	 * @return array
-	 */
 	private function toArrayData(array $data): array{
 		foreach ($data as &$val){
 
@@ -74,9 +61,6 @@
 		return $data;
 	}
 
-	/**
-	 * @return bool
-	 */
 	public function isError(): bool{
 		return $this->_is_error;
 	}
