--- conflicted
+++ resolved
@@ -81,25 +81,17 @@
           Auth: []
         - Channel: []
           PropertyManager: []
-<<<<<<< HEAD
-          Public: []
-=======
-          Auth: []
->>>>>>> 46eea030
+          Auth: []
       parameters:
         - in: query
           name: page
           type: integer
           required: false
           description: |
-<<<<<<< HEAD
-            Where there are multiple pages of results, which one to return
-=======
             When there are multiple pages of results, which one to return
             If the page number is not provided then the first page will be
             returned. If the page number is too high no results (404) will
             be returned
->>>>>>> 46eea030
       tags:
         - Displaying data on external website
         - Properties
